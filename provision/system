--- conflicted
+++ resolved
@@ -18,12 +18,8 @@
 apt-get -y install --force-yes linux-image-extra-`uname -r`
 apt-get -y install --force-yes lxc-docker
 apt-get -y install --force-yes nginx
-<<<<<<< HEAD
 apt-get -y install --force-yes nodejs
-
-=======
 apt-get -y install --force-yes man
->>>>>>> 0a389c57
 #initial apt package has nginx running. lame.
 /etc/init.d/nginx stop
 
