--- conflicted
+++ resolved
@@ -52,38 +52,35 @@
 #packages
 debconf-set-selections <<< "postfix postfix/mailname string '${SHIP}'"
 debconf-set-selections <<< "postfix postfix/main_mailer_type string 'Internet Site'"
-apt-get update -y
+
 # Run Upgrade before before installing packages - which fixes this error
 # https://github.com/lxc/lxc/issues/247
-apt-get -y update
-export DEBIAN_FRONTEND=noninteractive; apt-get dist-upgrade -y -o Dpkg::Options::="--force-confdef" -o Dpkg::Options::="--force-confold" --force-yes
-<<<<<<< HEAD
+apt-get update -y
+
+export DEBIAN_FRONTEND=noninteractive
+apt-get dist-upgrade -y -o Dpkg::Options::="--force-confdef" -o Dpkg::Options::="--force-confold" --force-yes
+
 apt-get -y install --force-yes software-properties-common
-
-=======
->>>>>>> d9d07f69
 apt-get -y install --force-yes $(< "${DIR}/packages")
 
-if [ ! -x "${STARPHLEET_ROOT}/nginx/nginx" ] ; then
 pushd ${STARPHLEET_ROOT:-/var/starphleet}/nginx
 set -e
 make
 set +e
 popd
-fi
 
-#we will be using bash. period
+# We will be using bash. period
 rm /bin/sh
 ln /bin/bash /bin/sh
 
-#starphleet lives here
+# starphleet lives here
 [ -d ${STARPHLEET_ROOT} ] || mkdir -p ${STARPHLEET_ROOT}
 [ -d ${STARPHLEET_TMP} ] || mkdir -p ${STARPHLEET_TMP}
 chmod 755 ${STARPHLEET_ROOT}
 [ -d ${STARPHLEET_ROOT}/diagnostic ] || mkdir -p ${STARPHLEET_ROOT}/diagnostic
 chmod 755 ${STARPHLEET_ROOT}/diagnostic
 
-#make a place for keys
+# make a place for keys
 test -d ${PRIVATE_KEYS} || mkdir -p ${PRIVATE_KEYS}
 chmod 755 ${PRIVATE_KEYS}
 test -d ${PUBLIC_KEYS} || mkdir -p ${PUBLIC_KEYS}
