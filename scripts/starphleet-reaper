--- conflicted
+++ resolved
@@ -6,11 +6,7 @@
 ### Kill off every running service for an order except the current service
 
 # Reap any containers
-<<<<<<< HEAD
-for name in $(lxc-ls | grep --extended-regexp -e "^${order}-([a-f0-9])+-([a-f0-9])+" | grep --invert-match "${current_service_name}")
-=======
 for name in $(lxc-ls | grep --extended-regexp -e "^${order}-[a-f0-9]+-[a-f0-9]+" | grep --invert-match "${current_service_name}")
->>>>>>> 843aea99
 do
 
   STATUS_FILE="${CURRENT_ORDERS}/${order}/.starphleetstatus.${name}"
