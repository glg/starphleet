#!/usr/bin/env bash
app_root="${1}"
orders="${2}"
scriptsource="${3}"
script="$(basename ${scriptsource})"
tmpscriptpath="/tmp/${script}"
export HOME=${app_root}
export ORDERS_IN=${app_root}
DIR="$( cd "$( dirname "${BASH_SOURCE[0]}" )" && pwd )"
source ${DIR}/tools

container_environment ${app_root} ${orders}

cp "${scriptsource}" "${tmpscriptpath}"
chmod +x "${tmpscriptpath}"

get_SHASUM "${tmpscriptpath}"
(
#flocked, this will exit right away rather than run
flock -n 200
if [ $? -ne 0 ]; then
  echo "unable to aquire lock to run ${tmpscriptpath}"
  # no error code so cron won't try to email
  exit 0
fi

<<<<<<< HEAD
echo "{{start-job}}" | logger --stderr -t "{{${script}}}"

2>&1 ${tmpscriptpath} | logger --stderr -t "{{${script}}}"
=======
echo "{{${script}}}: {{start-job}}"
2>&1 ${tmpscriptpath} | xargs -L 1 -d '\n' -I {} printf "{{${script}}}: %s\n" "{}"
>>>>>>> 9025b3fb
) 200>/var/lock/${SHASUM}<|MERGE_RESOLUTION|>--- conflicted
+++ resolved
@@ -24,12 +24,6 @@
   exit 0
 fi
 
-<<<<<<< HEAD
-echo "{{start-job}}" | logger --stderr -t "{{${script}}}"
-
-2>&1 ${tmpscriptpath} | logger --stderr -t "{{${script}}}"
-=======
 echo "{{${script}}}: {{start-job}}"
 2>&1 ${tmpscriptpath} | xargs -L 1 -d '\n' -I {} printf "{{${script}}}: %s\n" "{}"
->>>>>>> 9025b3fb
 ) 200>/var/lock/${SHASUM}