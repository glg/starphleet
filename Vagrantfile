--- conflicted
+++ resolved
@@ -43,16 +43,12 @@
     sudo cp /starphleet/scripts/starphleet-launcher /usr/bin;
     sudo /starphleet/scripts/starphleet-install;
     $([ -n \"#{ENV['STARPHLEET_HEADQUARTERS']}\" ] && starphleet-headquarters #{ENV['STARPHLEET_HEADQUARTERS']}) || true
-<<<<<<< HEAD
+    $([ -n \"#{ENV['STARPHLEET_LIVE']}\" ] && touch /var/starphleet/live) || true
   """
 
   config.hostmanager.enabled = true
   config.hostmanager.manage_host = true
   config.hostmanager.aliases = [ENV['STARPHLEET_SHIP_NAME'] || SHIP_NAME, 'ship.local']
-=======
-    $([ -n \"#{ENV['STARPHLEET_LIVE']}\" ] && touch /var/starphleet/live) || true"
-end
->>>>>>> 23033ec0
 
   config.vm.hostname = ENV['STARPHLEET_SHIP_NAME'] || SHIP_NAME
   config.vm.synced_folder ".", "/starphleet"
